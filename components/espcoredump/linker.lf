[mapping:espcoredump]
archive: libespcoredump.a
entries:
<<<<<<< HEAD
    if ESP_PANIC_HANDLER_IRAM = y:
=======
    if ESP32_PANIC_HANDLER_IRAM = y:
>>>>>>> d78831ab
        core_dump_uart (noflash_text)
        core_dump_flash (noflash_text)
        core_dump_common (noflash_text)
        core_dump_port (noflash_text)
    else:
        * (default)

[mapping:spi_flash_override]
archive: libspi_flash.a
entries:
    if ESP32_PANIC_HANDLER_IRAM = y && ESP32_ENABLE_COREDUMP_TO_FLASH = y:
        esp_flash_api (noflash_text)
        esp_flash_spi_init (noflash_text)
    else:
        * (default)<|MERGE_RESOLUTION|>--- conflicted
+++ resolved
@@ -1,11 +1,7 @@
 [mapping:espcoredump]
 archive: libespcoredump.a
 entries:
-<<<<<<< HEAD
     if ESP_PANIC_HANDLER_IRAM = y:
-=======
-    if ESP32_PANIC_HANDLER_IRAM = y:
->>>>>>> d78831ab
         core_dump_uart (noflash_text)
         core_dump_flash (noflash_text)
         core_dump_common (noflash_text)
@@ -16,7 +12,7 @@
 [mapping:spi_flash_override]
 archive: libspi_flash.a
 entries:
-    if ESP32_PANIC_HANDLER_IRAM = y && ESP32_ENABLE_COREDUMP_TO_FLASH = y:
+    if ESP_PANIC_HANDLER_IRAM = y && ESP32_ENABLE_COREDUMP_TO_FLASH = y:
         esp_flash_api (noflash_text)
         esp_flash_spi_init (noflash_text)
     else:
