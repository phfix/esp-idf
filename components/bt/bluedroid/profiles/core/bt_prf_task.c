<<<<<<< HEAD
/**
 ****************************************************************************************
 *
 * @file bt_prf_task.c
 *
 * @brief Application entry point
 *
 * Copyright (C) Espressif 2016
 * Created by Yulong at 2016/10/11
 *
 *
 ****************************************************************************************
 */

#include "bt_prf_task.h"
#include "bt_prf_sys.h"
#include "allocator.h"
#include "thread.h"
#include "gki.h"

 //thread_t *bt_workqueue_thread;
 //static const char *BT_WORKQUEUE_NAME = "bt_workqueue";
 xTaskHandle  xProfileTaskHandle = NULL;
 xQueueHandle xProfileQueue = 0;

 // Communication queue between bt_proflie_task and app.
 extern fixed_queue_t *bt_profile_msg_queue;

 
 /*****************************************************************************
 **
 ** Function		 bt_prf_task_thread_handler
 **
 ** Description 	 Process profile Task Thread.
 ******************************************************************************/
 void bt_prf_task_thread_handler(void *arg)
 {
	 //ke_event_clear(KE_EVENT_BTU_TASK_THREAD);
 
	 BtTaskEvt_t *e;
	 for (;;) {
		 if (pdTRUE == xQueueReceive(xProfileQueue, &e, (portTickType)portMAX_DELAY)) {
 
			 if (e->sig == SIG_BTU_WORK) {
				fixed_queue_process(bt_profile_msg_queue);
				
			 }
			 else if (e->sig == SIG_BTU_START_UP) {
				 bt_prf_task_start_up();
			 }
			 osi_free(e); 
		 }
	 }
 }

 void bt_prf_task_post(uint32_t sig)
=======
/**
 ****************************************************************************************
 *
 * @file bt_prf_task.c
 *
 * @brief Application entry point
 *
 * Copyright (C) Espressif 2016
 * Created by Yulong at 2016/10/11
 *
 *
 ****************************************************************************************
 */

#include "bt_prf_task.h"
#include "bt_prf_sys.h"
#include "allocator.h"
#include "bt_trace.h"
#include "thread.h"
#include "gki.h"

 //thread_t *bt_workqueue_thread;
 //static const char *BT_WORKQUEUE_NAME = "bt_workqueue";
 xTaskHandle  xProfileTaskHandle = NULL;
 xQueueHandle xProfileQueue = 0;

 // Communication queue between bt_proflie_task and app.
 extern fixed_queue_t *bt_profile_msg_queue;

 
 /*****************************************************************************
 **
 ** Function		 bt_prf_task_thread_handler
 **
 ** Description 	 Process profile Task Thread.
 ******************************************************************************/
 void bt_prf_task_thread_handler(void *arg)
 {
 
	 TaskEvt_t *e;
	 for (;;) { 
		 if (pdTRUE == xQueueReceive(xProfileQueue, &e, (portTickType)portMAX_DELAY)) {
 
			 if (e->sig == SIG_PRF_WORK) {
				fixed_queue_process(bt_profile_msg_queue);
				LOG_ERROR("bt_prf_task_thread_handler\n");
			 }
			 else if (e->sig == SIG_PRF_START_UP) {
				 bt_prf_task_start_up();
			 }
			 osi_free(e); 
		 }
	 }
 }

 void bt_prf_task_post(uint32_t sig)
>>>>>>> b83b0ed0
{
    BtTaskEvt_t *evt = (BtTaskEvt_t *)osi_malloc(sizeof(BtTaskEvt_t));
    if (evt == NULL)
        return;

    evt->sig = sig;
    evt->par = 0;

    if (xQueueSend(xProfileQueue, &evt, 10/portTICK_RATE_MS) != pdTRUE) {
            ets_printf("xProfileQueue failed\n");
    }
<<<<<<< HEAD
}

void bt_profile_msg_ready(fixed_queue_t *queue) {
    BT_HDR *p_msg;

    while (!fixed_queue_is_empty(queue)) {
        p_msg = (BT_HDR *)fixed_queue_dequeue(queue);
		if(p_msg != NULL)
		{
			bt_prf_sys_event(p_msg);
		}
    }
}


void bt_prf_task_start_up(void)
{
	 fixed_queue_register_dequeue(bt_profile_msg_queue, bt_profile_msg_ready);
}

void bt_prf_task_shut_down(void) 
{
	fixed_queue_unregister_dequeue(bt_profile_msg_queue);
	
  	bt_prf_free_core();
}


void bt_prf_StartUp(void)
{
	bt_profile_msg_queue = fixed_queue_new(SIZE_MAX);
    if (bt_profile_msg_queue == NULL)
        goto error_exit;

	return;

error_exit:;
   LOG_ERROR("%s Unable to allocate resources for bt_workqueue\n", __func__);
   bt_prf_ShutDown();

}

void bt_prf_ShutDown(void)
{
	
	bt_prf_task_shut_down();

	//thread_free(bt_workqueue_thread);
  	vTaskDelete(xProfileTaskHandle);
  	vQueueDelete(xProfileQueue);

	bt_profile_msg_queue = NULL;

	// bt_workqueue_thread = NULL;
  	xProfileTaskHandle = NULL;
 	xProfileQueue = 0;
}


void  bt_prf_free_core(void)
{
	
}


=======
}

void bt_profile_msg_ready(fixed_queue_t *queue) {
    prf_hdr_evt_t *p_msg;

    while (!fixed_queue_is_empty(queue)) {
        p_msg = (prf_hdr_evt_t *)fixed_queue_dequeue(queue);
		if(p_msg != NULL)
		{
			bt_prf_sys_event(p_msg);
		}
    }
}


void bt_prf_task_start_up(void)
{
	 LOG_ERROR("bt_prf_task_start_up\n");
	 fixed_queue_register_dequeue(bt_profile_msg_queue, bt_profile_msg_ready);
}

void bt_prf_task_shut_down(void) 
{
	fixed_queue_unregister_dequeue(bt_profile_msg_queue);
	
  	bt_prf_free_core();
}


void bt_prf_StartUp(void)
{
	bt_profile_msg_queue = fixed_queue_new(SIZE_MAX);
    if (bt_profile_msg_queue == NULL)
        goto error_exit;
	
	xProfileQueue = xQueueCreate(60, sizeof(void *));
	xTaskCreate(bt_prf_task_thread_handler, "Bt_prf", 4096, NULL, configMAX_PRIORITIES - 1, &xProfileTaskHandle);
	bt_prf_task_post(SIG_PRF_START_UP);
	return;

error_exit:
   LOG_ERROR("%s Unable to allocate resources for bt_workqueue\n", __func__);
   bt_prf_ShutDown();

}

void bt_prf_ShutDown(void)
{
	
	bt_prf_task_shut_down();

	//thread_free(bt_workqueue_thread);
  	vTaskDelete(xProfileTaskHandle);
  	vQueueDelete(xProfileQueue);

	bt_profile_msg_queue = NULL;

	// bt_workqueue_thread = NULL;
  	xProfileTaskHandle = NULL;
 	xProfileQueue = 0;
}


void  bt_prf_free_core(void)
{
	
}



>>>>>>> b83b0ed0
<|MERGE_RESOLUTION|>--- conflicted
+++ resolved
@@ -1,61 +1,3 @@
-<<<<<<< HEAD
-/**
- ****************************************************************************************
- *
- * @file bt_prf_task.c
- *
- * @brief Application entry point
- *
- * Copyright (C) Espressif 2016
- * Created by Yulong at 2016/10/11
- *
- *
- ****************************************************************************************
- */
-
-#include "bt_prf_task.h"
-#include "bt_prf_sys.h"
-#include "allocator.h"
-#include "thread.h"
-#include "gki.h"
-
- //thread_t *bt_workqueue_thread;
- //static const char *BT_WORKQUEUE_NAME = "bt_workqueue";
- xTaskHandle  xProfileTaskHandle = NULL;
- xQueueHandle xProfileQueue = 0;
-
- // Communication queue between bt_proflie_task and app.
- extern fixed_queue_t *bt_profile_msg_queue;
-
- 
- /*****************************************************************************
- **
- ** Function		 bt_prf_task_thread_handler
- **
- ** Description 	 Process profile Task Thread.
- ******************************************************************************/
- void bt_prf_task_thread_handler(void *arg)
- {
-	 //ke_event_clear(KE_EVENT_BTU_TASK_THREAD);
- 
-	 BtTaskEvt_t *e;
-	 for (;;) {
-		 if (pdTRUE == xQueueReceive(xProfileQueue, &e, (portTickType)portMAX_DELAY)) {
- 
-			 if (e->sig == SIG_BTU_WORK) {
-				fixed_queue_process(bt_profile_msg_queue);
-				
-			 }
-			 else if (e->sig == SIG_BTU_START_UP) {
-				 bt_prf_task_start_up();
-			 }
-			 osi_free(e); 
-		 }
-	 }
- }
-
- void bt_prf_task_post(uint32_t sig)
-=======
 /**
  ****************************************************************************************
  *
@@ -95,7 +37,7 @@
  void bt_prf_task_thread_handler(void *arg)
  {
  
-	 TaskEvt_t *e;
+	 BtTaskEvt_t *e;
 	 for (;;) { 
 		 if (pdTRUE == xQueueReceive(xProfileQueue, &e, (portTickType)portMAX_DELAY)) {
  
@@ -112,7 +54,6 @@
  }
 
  void bt_prf_task_post(uint32_t sig)
->>>>>>> b83b0ed0
 {
     BtTaskEvt_t *evt = (BtTaskEvt_t *)osi_malloc(sizeof(BtTaskEvt_t));
     if (evt == NULL)
@@ -124,73 +65,6 @@
     if (xQueueSend(xProfileQueue, &evt, 10/portTICK_RATE_MS) != pdTRUE) {
             ets_printf("xProfileQueue failed\n");
     }
-<<<<<<< HEAD
-}
-
-void bt_profile_msg_ready(fixed_queue_t *queue) {
-    BT_HDR *p_msg;
-
-    while (!fixed_queue_is_empty(queue)) {
-        p_msg = (BT_HDR *)fixed_queue_dequeue(queue);
-		if(p_msg != NULL)
-		{
-			bt_prf_sys_event(p_msg);
-		}
-    }
-}
-
-
-void bt_prf_task_start_up(void)
-{
-	 fixed_queue_register_dequeue(bt_profile_msg_queue, bt_profile_msg_ready);
-}
-
-void bt_prf_task_shut_down(void) 
-{
-	fixed_queue_unregister_dequeue(bt_profile_msg_queue);
-	
-  	bt_prf_free_core();
-}
-
-
-void bt_prf_StartUp(void)
-{
-	bt_profile_msg_queue = fixed_queue_new(SIZE_MAX);
-    if (bt_profile_msg_queue == NULL)
-        goto error_exit;
-
-	return;
-
-error_exit:;
-   LOG_ERROR("%s Unable to allocate resources for bt_workqueue\n", __func__);
-   bt_prf_ShutDown();
-
-}
-
-void bt_prf_ShutDown(void)
-{
-	
-	bt_prf_task_shut_down();
-
-	//thread_free(bt_workqueue_thread);
-  	vTaskDelete(xProfileTaskHandle);
-  	vQueueDelete(xProfileQueue);
-
-	bt_profile_msg_queue = NULL;
-
-	// bt_workqueue_thread = NULL;
-  	xProfileTaskHandle = NULL;
- 	xProfileQueue = 0;
-}
-
-
-void  bt_prf_free_core(void)
-{
-	
-}
-
-
-=======
 }
 
 void bt_profile_msg_ready(fixed_queue_t *queue) {
@@ -260,5 +134,3 @@
 }
 
 
-
->>>>>>> b83b0ed0
