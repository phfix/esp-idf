--- conflicted
+++ resolved
@@ -380,15 +380,6 @@
     }
 #endif // BOOTLOADER_BUILD
 
-<<<<<<< HEAD
-#ifndef BOOTLOADER_BUILD
-    uint32_t free_page_count = spi_flash_mmap_get_free_pages(SPI_FLASH_MMAP_DATA);
-    ESP_LOGD(TAG, "free data page_count 0x%08x", free_page_count);
-    uint32_t offset_page = 0;
-    while (data_len >= free_page_count * SPI_FLASH_MMU_PAGE_SIZE) {
-        offset_page = ((data_addr & MMAP_ALIGNED_MASK) != 0) ? 1 : 0;
-        err = process_segment_data(load_addr, data_addr, (free_page_count - offset_page) * SPI_FLASH_MMU_PAGE_SIZE, do_load, sha_handle, checksum);
-=======
     uint32_t free_page_count = bootloader_mmap_get_free_pages();
     ESP_LOGD(TAG, "free data page_count 0x%08x", free_page_count);
 
@@ -398,7 +389,6 @@
         /* Data we could map in case we are not aligned to PAGE boundary is one page size lesser. */
         data_len = MIN(data_len_remain, ((free_page_count - offset_page) * SPI_FLASH_MMU_PAGE_SIZE));
         err = process_segment_data(load_addr, data_addr, data_len, do_load, sha_handle, checksum);
->>>>>>> 16b300bd
         if (err != ESP_OK) {
             return err;
         }
